--- conflicted
+++ resolved
@@ -492,15 +492,12 @@
 		*changed = 1;
 		respond = 1;
 		break;
-<<<<<<< HEAD
-=======
 	case SUBSCRIBE_EVENTS_NP:
 		sen = (struct subscribe_events_np *)tlv->data;
 		clock_update_subscription(c, req, sen->bitmask,
 					  sen->duration);
 		respond = 1;
 		break;
->>>>>>> cafd62ef
 	case PRIORITY1:
 		mtd = (struct management_tlv_datum *) tlv->data;
 		c->dds.priority1 = mtd->val;
